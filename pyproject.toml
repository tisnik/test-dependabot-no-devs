[tool.ruff]

# description of all rules are available on https://docs.astral.sh/ruff/rules/
lint.select = ["D", "E", "F", "W", "C", "S", "I", "TCH", "SLOT", "RUF", "C90", "N", "YTT", "ASYNC", "A", "C4", "T10", "PGH", "FURB", "PERF", "AIR", "NPY", "FLY"]

# we need to check 'mood' of all docstrings, this needs to be enabled explicitly
lint.extend-select = ["D401"]

lint.ignore = []

target-version = "py311"
lint.pydocstyle.convention = "google"
line-length = 100

[tool.coverage.report]
# unit tests fails if the total coverage measurement is under this threshold value
fail_under = 90

[tool.mypy]
disable_error_code = ["union-attr", "return-value", "arg-type", "import-untyped"]
ignore_missing_imports = true
plugins = ["pydantic.mypy"]

[tool.pydantic-mypy]
init_forbid_extra = true
init_typed = true
warn_required_dynamic_aliases = true

[tool.bandit]
skips = []
exclude_dirs = ["tests", "scripts"]

[tool.pdm]
distribution = false

[tool.pdm.dev-dependencies]
dev = [
]

# The following section is needed only for torch[cpu] variant on Linux,
# because this variant need to be downloaded from external link, not from
# standard Python package index:
#
# [[tool.pdm.source]]
# type = "find_links"
# url = "https://download.pytorch.org/whl/cpu/torch_stable.html"
# name = "torch"


[build-system]
requires = ["pdm-backend"]
build-backend = "pdm.backend"

[project]
name = "ols"
version = "0.2.1"
description = "OpenShift Lightspeed is an AI powered assistant that runs on OpenShift and provides answers to product questions using backend LLM services."
authors = []
dependencies = [
    "pdm==2.20.1",
    "torch==2.5.1",
    "pandas==2.2.3",
    "fastapi==0.115.5",
    "langchain==0.3.7",
    "langchain-ibm==0.3.3",
    "llama-index==0.11.23",
    "llama-index-vector-stores-faiss==0.3.0",
    "llama-index-embeddings-huggingface==0.2.2",
    "uvicorn==0.32.0",
    "redis==5.2.0",
    "faiss-cpu==1.9.0",
    "sentence-transformers==3.3.0",
    "openai==1.54.4",
    "ibm-generative-ai==3.0.0",
    "ibm-cos-sdk==2.13.6",
    "langchain-openai==0.2.8",
    "pydantic==2.9.2",
    "setuptools==75.5.0",
    "prometheus-client==0.21.0",
    "kubernetes==31.0.0",
    "psycopg2-binary==2.9.10",
    "azure-identity==1.19.0",
    "langchain-community==0.3.7",
    "SQLAlchemy==2.0.36",
    "huggingface_hub==0.26.2",
    "ibm-watsonx-ai==1.1.23",
    "certifi==2024.8.30",
    "cryptography==43.0.3",
    "urllib3==2.2.2",
    "nltk==3.9.1",
    "aiohttp==3.11.2",
    "zipp==3.21.0",
    "jinja2==3.1.4",
    "scikit-learn==1.5.2",
    "starlette==0.41.2",
    "tqdm==4.67.0",
    "gradio==5.6.0",
    "black==24.10.0",
    "fastparquet==2024.11.0",  # Required for model evaluation (runtime, if parquet qna file is used)
    "httpx==0.27.0",
    "mypy==1.13.0",
    "pytest==8.3.3",
    "pytest-cov==6.0.0",
    "pytest_asyncio==0.24.0",
    "pydantic==2.9.2",
    "rouge-score==0.1.2",  # Required for model evaluation
    "ruff==0.7.4",
    "bandit==1.7.9",
    "types-requests==2.32.0.20241016",
<<<<<<< HEAD
    "gradio==5.5.0",
    "boto3==1.35.63",
=======
    "gradio==5.6.0",
    "boto3==1.35.62",
>>>>>>> e17b04dd
    "reportportal-client==5.5.9",
    "pytest-reportportal==5.4.5",
    "pytest-benchmark==5.1.0",
]
requires-python = "==3.11.*"
readme = "README.md"
license = {file = "LICENSE"}

[tool.pdm.scripts]
start = "pdm run make run"
test = "pdm run make test"
test-unit = "pdm run make test-unit"
test-integration = "pdm run make test-integration"
test-e2e = "pdm run make test-e2e"
coverage-report = "pdm run make coverage-report"
unit-tests-coverage-report = "pdm run make unit-tests-coverage-report"
integration-tests-coverage-report = "pdm run make integration-tests-coverage-report"
check-types = "pdm run make check-types"
generate-schema = "pdm run make schema"
security-check = "pdm run make security-check"
benchmarks = "pdm run make benchmarks"

[tool.setuptools]
packages = ["ols"]

[tool.pylint."MESSAGES CONTROL"]
good-names = ["e"]<|MERGE_RESOLUTION|>--- conflicted
+++ resolved
@@ -107,13 +107,8 @@
     "ruff==0.7.4",
     "bandit==1.7.9",
     "types-requests==2.32.0.20241016",
-<<<<<<< HEAD
-    "gradio==5.5.0",
+    "gradio==5.6.0",
     "boto3==1.35.63",
-=======
-    "gradio==5.6.0",
-    "boto3==1.35.62",
->>>>>>> e17b04dd
     "reportportal-client==5.5.9",
     "pytest-reportportal==5.4.5",
     "pytest-benchmark==5.1.0",
