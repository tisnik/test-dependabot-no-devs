[tool.ruff]

# description of all rules are available on https://docs.astral.sh/ruff/rules/
lint.select = ["D", "E", "F", "W", "C", "S", "I", "TCH", "SLOT", "RUF", "C90", "N", "YTT", "ASYNC", "A", "C4", "T10", "PGH", "FURB", "PERF", "AIR", "NPY", "FLY"]

# we need to check 'mood' of all docstrings, this needs to be enabled explicitly
lint.extend-select = ["D401"]

lint.ignore = []

target-version = "py311"
lint.pydocstyle.convention = "google"
line-length = 100

[tool.coverage.report]
# unit tests fails if the total coverage measurement is under this threshold value
fail_under = 90

[tool.mypy]
disable_error_code = ["union-attr", "return-value", "arg-type", "import-untyped"]
ignore_missing_imports = true
plugins = ["pydantic.mypy"]

[tool.pydantic-mypy]
init_forbid_extra = true
init_typed = true
warn_required_dynamic_aliases = true

[tool.bandit]
skips = []
exclude_dirs = ["tests", "scripts"]

[tool.pdm]
distribution = false

[tool.pdm.dev-dependencies]
dev = [
]

# The following section is needed only for torch[cpu] variant on Linux,
# because this variant need to be downloaded from external link, not from
# standard Python package index:
#
# [[tool.pdm.source]]
# type = "find_links"
# url = "https://download.pytorch.org/whl/cpu/torch_stable.html"
# name = "torch"


[build-system]
requires = ["pdm-backend"]
build-backend = "pdm.backend"

[project]
name = "ols"
version = "0.2.1"
description = "OpenShift Lightspeed is an AI powered assistant that runs on OpenShift and provides answers to product questions using backend LLM services."
authors = []
dependencies = [
    "pdm==2.20.1",
    "torch==2.5.1",
    "pandas==2.2.3",
    "fastapi==0.115.5",
    "langchain==0.3.7",
    "langchain-ibm==0.3.3",
    "llama-index==0.11.23",
    "llama-index-vector-stores-faiss==0.2.1",
    "llama-index-embeddings-huggingface==0.2.2",
    "uvicorn==0.32.0",
    "redis==5.2.0",
    "faiss-cpu==1.9.0",
    "sentence-transformers==3.3.0",
    "openai==1.54.4",
    "ibm-generative-ai==3.0.0",
    "ibm-cos-sdk==2.13.6",
    "langchain-openai==0.2.8",
    "pydantic==2.9.2",
<<<<<<< HEAD
    "setuptools==75.3.0",
    "prometheus-client==0.21.0",
=======
    "setuptools==75.5.0",
    "prometheus-client==0.20.0",
>>>>>>> 742f080a
    "kubernetes==31.0.0",
    "psycopg2-binary==2.9.10",
    "azure-identity==1.19.0",
    "langchain-community==0.3.7",
    "SQLAlchemy==2.0.36",
    "huggingface_hub==0.26.2",
    "ibm-watsonx-ai==1.1.23",
    "certifi==2024.8.30",
    "cryptography==43.0.3",
    "urllib3==2.2.2",
    "nltk==3.9.1",
    "aiohttp==3.11.2",
    "zipp==3.21.0",
    "jinja2==3.1.4",
    "scikit-learn==1.5.2",
    "starlette==0.41.2",
    "tqdm==4.67.0",
    "gradio==5.5.0",
    "black==24.10.0",
    "fastparquet==2024.11.0",  # Required for model evaluation (runtime, if parquet qna file is used)
    "httpx==0.27.0",
    "mypy==1.13.0",
    "pytest==8.3.3",
    "pytest-cov==6.0.0",
    "pytest_asyncio==0.24.0",
    "pydantic==2.9.2",
    "rouge-score==0.1.2",  # Required for model evaluation
    "ruff==0.7.3",
    "bandit==1.7.9",
    "types-requests==2.32.0.20241016",
    "gradio==5.5.0",
    "boto3==1.35.62",
    "reportportal-client==5.5.9",
    "pytest-reportportal==5.4.5",
    "pytest-benchmark==5.1.0",
]
requires-python = "==3.11.*"
readme = "README.md"
license = {file = "LICENSE"}

[tool.pdm.scripts]
start = "pdm run make run"
test = "pdm run make test"
test-unit = "pdm run make test-unit"
test-integration = "pdm run make test-integration"
test-e2e = "pdm run make test-e2e"
coverage-report = "pdm run make coverage-report"
unit-tests-coverage-report = "pdm run make unit-tests-coverage-report"
integration-tests-coverage-report = "pdm run make integration-tests-coverage-report"
check-types = "pdm run make check-types"
generate-schema = "pdm run make schema"
security-check = "pdm run make security-check"
benchmarks = "pdm run make benchmarks"

[tool.setuptools]
packages = ["ols"]

[tool.pylint."MESSAGES CONTROL"]
good-names = ["e"]<|MERGE_RESOLUTION|>--- conflicted
+++ resolved
@@ -75,13 +75,8 @@
     "ibm-cos-sdk==2.13.6",
     "langchain-openai==0.2.8",
     "pydantic==2.9.2",
-<<<<<<< HEAD
-    "setuptools==75.3.0",
+    "setuptools==75.5.0",
     "prometheus-client==0.21.0",
-=======
-    "setuptools==75.5.0",
-    "prometheus-client==0.20.0",
->>>>>>> 742f080a
     "kubernetes==31.0.0",
     "psycopg2-binary==2.9.10",
     "azure-identity==1.19.0",
