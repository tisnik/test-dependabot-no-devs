[tool.ruff]

# description of all rules are available on https://docs.astral.sh/ruff/rules/
lint.select = ["D", "E", "F", "W", "C", "S", "I", "G", "TCH", "SLOT", "RUF", "C90", "N", "YTT", "ASYNC", "A", "C4", "T10", "PGH", "FURB", "PERF", "AIR", "NPY", "FLY", "PLW2901"]

# we need to check 'mood' of all docstrings, this needs to be enabled explicitly
lint.extend-select = ["D401"]

lint.ignore = []

# always generate Python 3.11-compatible code.
target-version = "py311"
lint.pydocstyle.convention = "google"
line-length = 100

[tool.pdm.version]
source = "file"
path = "ols/version.py"

[tool.coverage.report]
# unit tests fails if the total coverage measurement is under this threshold value
fail_under = 90

[tool.mypy]
disable_error_code = ["union-attr", "return-value", "arg-type", "import-untyped"]
ignore_missing_imports = true
plugins = ["pydantic.mypy"]

[tool.pydantic-mypy]
init_forbid_extra = true
init_typed = true
warn_required_dynamic_aliases = true

[tool.bandit]
skips = []
exclude_dirs = ["tests", "scripts"]

[tool.pdm]
distribution = true

[tool.pdm.dev-dependencies]
dev = [
]

# The following section is needed only for torch[cpu] variant on Linux,
# because this variant need to be downloaded from external link, not from
# standard Python package index:
#
# [[tool.pdm.source]]
# type = "find_links"
# url = "https://download.pytorch.org/whl/cpu/torch_stable.html"
# name = "torch"


[build-system]
requires = ["pdm-backend"]
build-backend = "pdm.backend"

[project]
name = "ols"
dynamic = ["version"]
description = "OpenShift Lightspeed is an AI powered assistant that runs on OpenShift and provides answers to product questions using backend LLM services."
authors = []
dependencies = [
    "pdm==2.21.0",
    "torch==2.5.1",
    "pandas==2.2.3",
    "httpx==0.27.2",
    "fastapi==0.115.6",
    "langchain==0.3.12",
    "langchain-ibm==0.3.4",
    "llama-index==0.12.2",
    "llama-index-core==0.12.2",
    "llama-index-vector-stores-faiss==0.3.0",
    "llama-index-embeddings-huggingface==0.4.0",
    "uvicorn==0.32.1",
    "redis==5.2.0",
    "faiss-cpu==1.9.0.post1",
    "sentence-transformers==3.3.1",
    "openai==1.57.4",
    "pyarrow==18.0.0",
    "ibm-generative-ai==3.0.0",
    "ibm-cos-sdk==2.14.0",
    "langchain-openai==0.2.12",
    "pydantic==2.10.3",
    "setuptools==75.6.0",
    "prometheus-client==0.21.1",
    "kubernetes==31.0.0",
    "psycopg2-binary==2.9.10",
    "azure-identity==1.19.0",
    "langchain-community==0.3.12",
    "SQLAlchemy==2.0.36",
    "huggingface_hub==0.26.5",
    "ibm-watsonx-ai==1.1.24",
    "certifi==2024.8.30",
    "cryptography==44.0.0",
    "urllib3==2.2.3",
    "nltk==3.9.1",
    "aiohttp==3.11.10",
    "zipp==3.21.0",
    "jinja2==3.1.4",
    "scikit-learn==1.5.2",
    "starlette==0.41.3",
    "tqdm==4.67.1",
    "findpython==0.6.2",
    "filelock==3.16.1",
    "ffmpy==0.4.0",
    "virtualenv==20.28.0",
    "msgpack==1.1.0",
    "gradio==5.9.0",
    "black==24.10.0",
    "fastparquet==2024.11.0",  # Required for model evaluation (runtime, if parquet qna file is used)
    "mypy==1.13.0",
    "pytest==8.3.4",
    "pytest-cov==6.0.0",
    "pytest_asyncio==0.24.0",
    "pydantic==2.10.3",
    "rouge-score==0.1.2",  # Required for model evaluation
    "ruff==0.8.3",
    "bandit==1.8.0",
    "types-requests==2.32.0.20241016",
    "gradio==5.9.0",
    "boto3==1.35.81",
    "boto3==1.35.70",
<<<<<<< HEAD
    "reportportal-client==5.5.9",
    "pytest-reportportal==5.4.7",
=======
    "reportportal-client==5.5.10",
    "pytest-reportportal==5.4.5",
>>>>>>> 2eb4f802
    "pytest-benchmark==5.1.0",
]
requires-python = ">=3.11.1,<=3.12.8"
readme = "README.md"
license = {file = "LICENSE"}

[project.urls]
Homepage = "https://github.com/openshift/lightspeed-service"
Issues = "https://github.com/openshift/lightspeed-service/issues"

[tool.pdm.scripts]
start = "pdm run make run"
test = "pdm run make test"
test-unit = "pdm run make test-unit"
test-integration = "pdm run make test-integration"
test-e2e = "pdm run make test-e2e"
coverage-report = "pdm run make coverage-report"
unit-tests-coverage-report = "pdm run make unit-tests-coverage-report"
integration-tests-coverage-report = "pdm run make integration-tests-coverage-report"
check-types = "pdm run make check-types"
generate-schema = "pdm run make schema"
security-check = "pdm run make security-check"
benchmarks = "pdm run make benchmarks"
requirements = "pdm run make requirements.txt"
version = "pdm run make print-version"

[tool.setuptools]
packages = ["ols"]

[tool.pylint."MESSAGES CONTROL"]
good-names = ["e"]
disable = ["W1203", "C0103", "C0301", "C0302", "E0602", "E0611", "E1101", "R0902", "R0903", "R0913", "R0914", "W0102", "W0212", "W0511", "W0613", "W0621", "W0622", "W0707", "W0718", "W0719", "E0401", "R0801", "R0917"]<|MERGE_RESOLUTION|>--- conflicted
+++ resolved
@@ -122,14 +122,8 @@
     "gradio==5.9.0",
     "boto3==1.35.81",
     "boto3==1.35.70",
-<<<<<<< HEAD
-    "reportportal-client==5.5.9",
-    "pytest-reportportal==5.4.7",
-=======
     "reportportal-client==5.5.10",
-    "pytest-reportportal==5.4.5",
->>>>>>> 2eb4f802
-    "pytest-benchmark==5.1.0",
+    "pytest-reportportal==5.4.7"
 ]
 requires-python = ">=3.11.1,<=3.12.8"
 readme = "README.md"
