--- conflicted
+++ resolved
@@ -65,16 +65,10 @@
     "pdm==2.21.0",
     "torch==2.5.1",
     "pandas==2.2.3",
-<<<<<<< HEAD
-    "fastapi==0.115.6",
-    "langchain==0.3.8",
-    "langchain-ibm==0.3.4",
-=======
     "httpx==0.27.2",
     "fastapi==0.115.6",
     "langchain==0.3.12",
     "langchain-ibm==0.3.5",
->>>>>>> b546254f
     "llama-index==0.12.2",
     "llama-index-core==0.12.2",
     "llama-index-vector-stores-faiss==0.3.0",
