[tool.ruff]

# description of all rules are available on https://docs.astral.sh/ruff/rules/
lint.select = ["D", "E", "F", "W", "C", "S", "I", "G", "TCH", "SLOT", "RUF", "C90", "N", "YTT", "ASYNC", "A", "C4", "T10", "PGH", "FURB", "PERF", "AIR", "NPY", "FLY", "PLW2901"]

# we need to check 'mood' of all docstrings, this needs to be enabled explicitly
lint.extend-select = ["D401"]

lint.ignore = []

# always generate Python 3.11-compatible code.
target-version = "py311"
lint.pydocstyle.convention = "google"
line-length = 100

[tool.pdm.version]
source = "file"
path = "ols/version.py"

[tool.coverage.report]
# unit tests fails if the total coverage measurement is under this threshold value
fail_under = 90

[tool.mypy]
disable_error_code = ["union-attr", "return-value", "arg-type", "import-untyped"]
ignore_missing_imports = true
plugins = ["pydantic.mypy"]

[tool.pydantic-mypy]
init_forbid_extra = true
init_typed = true
warn_required_dynamic_aliases = true

[tool.bandit]
skips = []
exclude_dirs = ["tests", "scripts"]

[tool.pdm]
distribution = true

[tool.pdm.dev-dependencies]
dev = [
]

# The following section is needed only for torch[cpu] variant on Linux,
# because this variant need to be downloaded from external link, not from
# standard Python package index:
#
# [[tool.pdm.source]]
# type = "find_links"
# url = "https://download.pytorch.org/whl/cpu/torch_stable.html"
# name = "torch"


[build-system]
requires = ["pdm-backend"]
build-backend = "pdm.backend"

[project]
name = "ols"
dynamic = ["version"]
description = "OpenShift Lightspeed is an AI powered assistant that runs on OpenShift and provides answers to product questions using backend LLM services."
authors = []
dependencies = [
    "pdm==2.21.0",
    "torch==2.5.1",
    "pandas==2.2.3",
    "httpx==0.27.2",
    "fastapi==0.115.6",
    "langchain==0.3.12",
    "langchain-ibm==0.3.4",
    "llama-index==0.12.2",
    "llama-index-core==0.12.2",
    "llama-index-vector-stores-faiss==0.3.0",
    "llama-index-embeddings-huggingface==0.4.0",
    "uvicorn==0.32.1",
    "redis==5.2.0",
    "faiss-cpu==1.9.0.post1",
    "sentence-transformers==3.3.1",
    "openai==1.57.4",
    "pyarrow==18.0.0",
    "ibm-generative-ai==3.0.0",
    "ibm-cos-sdk==2.14.0",
    "langchain-openai==0.2.9",
    "pydantic==2.10.3",
    "setuptools==75.6.0",
    "prometheus-client==0.21.1",
    "kubernetes==31.0.0",
    "psycopg2-binary==2.9.10",
    "azure-identity==1.19.0",
    "langchain-community==0.3.12",
    "SQLAlchemy==2.0.36",
    "huggingface_hub==0.26.5",
    "ibm-watsonx-ai==1.1.24",
    "certifi==2024.8.30",
    "cryptography==44.0.0",
    "urllib3==2.2.3",
    "nltk==3.9.1",
    "aiohttp==3.11.10",
    "zipp==3.21.0",
    "jinja2==3.1.4",
    "scikit-learn==1.5.2",
    "starlette==0.41.3",
    "tqdm==4.67.1",
    "findpython==0.6.2",
    "filelock==3.16.1",
    "ffmpy==0.4.0",
    "virtualenv==20.28.0",
    "msgpack==1.1.0",
    "gradio==5.9.0",
    "black==24.10.0",
    "fastparquet==2024.11.0",  # Required for model evaluation (runtime, if parquet qna file is used)
    "mypy==1.13.0",
    "pytest==8.3.4",
    "pytest-cov==6.0.0",
    "pytest_asyncio==0.24.0",
    "pydantic==2.10.3",
    "rouge-score==0.1.2",  # Required for model evaluation
<<<<<<< HEAD
    "ruff==0.8.0",
    "bandit==1.8.0",
=======
    "ruff==0.8.3",
    "bandit==1.7.10",
>>>>>>> 179ac360
    "types-requests==2.32.0.20241016",
    "gradio==5.9.0",
    "boto3==1.35.70",
    "reportportal-client==5.5.10",
    "pytest-reportportal==5.4.5",
    "pytest-benchmark==5.1.0",
]
requires-python = ">=3.11.1,<=3.12.8"
readme = "README.md"
license = {file = "LICENSE"}

[project.urls]
Homepage = "https://github.com/openshift/lightspeed-service"
Issues = "https://github.com/openshift/lightspeed-service/issues"

[tool.pdm.scripts]
start = "pdm run make run"
test = "pdm run make test"
test-unit = "pdm run make test-unit"
test-integration = "pdm run make test-integration"
test-e2e = "pdm run make test-e2e"
coverage-report = "pdm run make coverage-report"
unit-tests-coverage-report = "pdm run make unit-tests-coverage-report"
integration-tests-coverage-report = "pdm run make integration-tests-coverage-report"
check-types = "pdm run make check-types"
generate-schema = "pdm run make schema"
security-check = "pdm run make security-check"
benchmarks = "pdm run make benchmarks"
requirements = "pdm run make requirements.txt"
version = "pdm run make print-version"

[tool.setuptools]
packages = ["ols"]

[tool.pylint."MESSAGES CONTROL"]
good-names = ["e"]
disable = ["W1203", "C0103", "C0301", "C0302", "E0602", "E0611", "E1101", "R0902", "R0903", "R0913", "R0914", "W0102", "W0212", "W0511", "W0613", "W0621", "W0622", "W0707", "W0718", "W0719", "E0401", "R0801", "R0917"]<|MERGE_RESOLUTION|>--- conflicted
+++ resolved
@@ -116,13 +116,8 @@
     "pytest_asyncio==0.24.0",
     "pydantic==2.10.3",
     "rouge-score==0.1.2",  # Required for model evaluation
-<<<<<<< HEAD
-    "ruff==0.8.0",
+    "ruff==0.8.3",
     "bandit==1.8.0",
-=======
-    "ruff==0.8.3",
-    "bandit==1.7.10",
->>>>>>> 179ac360
     "types-requests==2.32.0.20241016",
     "gradio==5.9.0",
     "boto3==1.35.70",
