[tool.ruff]

# description of all rules are available on https://docs.astral.sh/ruff/rules/
lint.select = ["D", "E", "F", "W", "C", "S", "I", "G", "TCH", "SLOT", "RUF", "C90", "N", "YTT", "ASYNC", "A", "C4", "T10", "PGH", "FURB", "PERF", "AIR", "NPY", "FLY", "PLW2901"]

# we need to check 'mood' of all docstrings, this needs to be enabled explicitly
lint.extend-select = ["D401"]

lint.ignore = []

# always generate Python 3.11-compatible code.
target-version = "py311"
lint.pydocstyle.convention = "google"
line-length = 100

[tool.pdm.version]
source = "file"
path = "ols/version.py"

[tool.coverage.report]
# unit tests fails if the total coverage measurement is under this threshold value
fail_under = 90

[tool.mypy]
disable_error_code = ["union-attr", "return-value", "arg-type", "import-untyped"]
ignore_missing_imports = true
plugins = ["pydantic.mypy"]

[tool.pydantic-mypy]
init_forbid_extra = true
init_typed = true
warn_required_dynamic_aliases = true

[tool.bandit]
skips = []
exclude_dirs = ["tests", "scripts"]

[tool.pdm]
distribution = true

[tool.pdm.dev-dependencies]
dev = [
]

# The following section is needed only for torch[cpu] variant on Linux,
# because this variant need to be downloaded from external link, not from
# standard Python package index:
#
# [[tool.pdm.source]]
# type = "find_links"
# url = "https://download.pytorch.org/whl/cpu/torch_stable.html"
# name = "torch"


[build-system]
requires = ["pdm-backend"]
build-backend = "pdm.backend"

[project]
name = "ols"
dynamic = ["version"]
description = "OpenShift Lightspeed is an AI powered assistant that runs on OpenShift and provides answers to product questions using backend LLM services."
authors = []
dependencies = [
    "pdm==2.21.0",
    "torch==2.5.1",
    "pandas==2.2.3",
    "httpx==0.27.2",
    "fastapi==0.115.6",
    "langchain==0.3.12",
    "langchain-ibm==0.3.4",
    "llama-index==0.12.2",
    "llama-index-core==0.12.2",
    "llama-index-vector-stores-faiss==0.3.0",
    "llama-index-embeddings-huggingface==0.4.0",
    "uvicorn==0.32.1",
    "redis==5.2.0",
    "faiss-cpu==1.9.0.post1",
    "sentence-transformers==3.3.1",
    "openai==1.57.4",
    "pyarrow==18.0.0",
    "ibm-generative-ai==3.0.0",
    "ibm-cos-sdk==2.14.0",
    "langchain-openai==0.2.9",
    "pydantic==2.10.3",
    "setuptools==75.6.0",
    "prometheus-client==0.21.1",
    "kubernetes==31.0.0",
    "psycopg2-binary==2.9.10",
    "azure-identity==1.19.0",
    "langchain-community==0.3.12",
    "SQLAlchemy==2.0.36",
    "huggingface_hub==0.26.5",
    "ibm-watsonx-ai==1.1.24",
    "certifi==2024.8.30",
    "cryptography==44.0.0",
    "urllib3==2.2.3",
    "nltk==3.9.1",
    "aiohttp==3.11.10",
    "zipp==3.21.0",
    "jinja2==3.1.4",
    "scikit-learn==1.5.2",
    "starlette==0.41.3",
    "tqdm==4.67.1",
    "findpython==0.6.2",
    "filelock==3.16.1",
    "ffmpy==0.4.0",
    "virtualenv==20.28.0",
    "msgpack==1.1.0",
    "gradio==5.9.0",
    "black==24.10.0",
    "fastparquet==2024.11.0",  # Required for model evaluation (runtime, if parquet qna file is used)
    "mypy==1.13.0",
    "pytest==8.3.4",
    "pytest-cov==6.0.0",
    "pytest_asyncio==0.24.0",
    "pydantic==2.10.3",
    "rouge-score==0.1.2",  # Required for model evaluation
    "ruff==0.8.3",
    "bandit==1.8.0",
    "types-requests==2.32.0.20241016",
<<<<<<< HEAD
    "gradio==5.6.0",
    "boto3==1.35.81",
    "reportportal-client==5.5.9",
=======
    "gradio==5.9.0",
    "boto3==1.35.70",
    "reportportal-client==5.5.10",
>>>>>>> 86ff933c
    "pytest-reportportal==5.4.5",
    "pytest-benchmark==5.1.0",
]
requires-python = ">=3.11.1,<=3.12.8"
readme = "README.md"
license = {file = "LICENSE"}

[project.urls]
Homepage = "https://github.com/openshift/lightspeed-service"
Issues = "https://github.com/openshift/lightspeed-service/issues"

[tool.pdm.scripts]
start = "pdm run make run"
test = "pdm run make test"
test-unit = "pdm run make test-unit"
test-integration = "pdm run make test-integration"
test-e2e = "pdm run make test-e2e"
coverage-report = "pdm run make coverage-report"
unit-tests-coverage-report = "pdm run make unit-tests-coverage-report"
integration-tests-coverage-report = "pdm run make integration-tests-coverage-report"
check-types = "pdm run make check-types"
generate-schema = "pdm run make schema"
security-check = "pdm run make security-check"
benchmarks = "pdm run make benchmarks"
requirements = "pdm run make requirements.txt"
version = "pdm run make print-version"

[tool.setuptools]
packages = ["ols"]

[tool.pylint."MESSAGES CONTROL"]
good-names = ["e"]
disable = ["W1203", "C0103", "C0301", "C0302", "E0602", "E0611", "E1101", "R0902", "R0903", "R0913", "R0914", "W0102", "W0212", "W0511", "W0613", "W0621", "W0622", "W0707", "W0718", "W0719", "E0401", "R0801", "R0917"]<|MERGE_RESOLUTION|>--- conflicted
+++ resolved
@@ -119,15 +119,10 @@
     "ruff==0.8.3",
     "bandit==1.8.0",
     "types-requests==2.32.0.20241016",
-<<<<<<< HEAD
-    "gradio==5.6.0",
+    "gradio==5.9.0",
     "boto3==1.35.81",
-    "reportportal-client==5.5.9",
-=======
-    "gradio==5.9.0",
     "boto3==1.35.70",
     "reportportal-client==5.5.10",
->>>>>>> 86ff933c
     "pytest-reportportal==5.4.5",
     "pytest-benchmark==5.1.0",
 ]
