[tool.ruff]

# description of all rules are available on https://docs.astral.sh/ruff/rules/
lint.select = ["D", "E", "F", "W", "C", "S", "I", "G", "TCH", "SLOT", "RUF", "C90", "N", "YTT", "ASYNC", "A", "C4", "T10", "PGH", "FURB", "PERF", "AIR", "NPY", "FLY", "PLW2901"]

# we need to check 'mood' of all docstrings, this needs to be enabled explicitly
lint.extend-select = ["D401"]

lint.ignore = []

# always generate Python 3.11-compatible code.
target-version = "py311"
lint.pydocstyle.convention = "google"
line-length = 100

[tool.pdm.version]
source = "file"
path = "ols/version.py"

[tool.coverage.report]
# unit tests fails if the total coverage measurement is under this threshold value
fail_under = 90

[tool.mypy]
disable_error_code = ["union-attr", "return-value", "arg-type", "import-untyped"]
ignore_missing_imports = true
plugins = ["pydantic.mypy"]

[tool.pydantic-mypy]
init_forbid_extra = true
init_typed = true
warn_required_dynamic_aliases = true

[tool.bandit]
skips = []
exclude_dirs = ["tests", "scripts"]

[tool.pdm]
distribution = true

[tool.pdm.dev-dependencies]
dev = [
]

# The following section is needed only for torch[cpu] variant on Linux,
# because this variant need to be downloaded from external link, not from
# standard Python package index:
#
# [[tool.pdm.source]]
# type = "find_links"
# url = "https://download.pytorch.org/whl/cpu/torch_stable.html"
# name = "torch"


[build-system]
requires = ["pdm-backend"]
build-backend = "pdm.backend"

[project]
name = "ols"
dynamic = ["version"]
description = "OpenShift Lightspeed is an AI powered assistant that runs on OpenShift and provides answers to product questions using backend LLM services."
authors = []
dependencies = [
    "pdm==2.21.0",
    "torch==2.5.1",
    "pandas==2.2.3",
    "httpx==0.27.2",
    "fastapi==0.115.6",
    "langchain==0.3.12",
    "langchain-ibm==0.3.4",
    "llama-index==0.12.2",
    "llama-index-core==0.12.2",
    "llama-index-vector-stores-faiss==0.3.0",
    "llama-index-embeddings-huggingface==0.4.0",
    "uvicorn==0.32.1",
    "redis==5.2.0",
    "faiss-cpu==1.9.0.post1",
    "sentence-transformers==3.3.1",
    "openai==1.57.4",
    "pyarrow==18.0.0",
    "ibm-generative-ai==3.0.0",
<<<<<<< HEAD
    "ibm-cos-sdk==2.13.6",
    "langchain-openai==0.2.12",
    "pydantic==2.10.1",
=======
    "ibm-cos-sdk==2.14.0",
    "langchain-openai==0.2.9",
    "pydantic==2.10.3",
>>>>>>> 13699ac3
    "setuptools==75.6.0",
    "prometheus-client==0.21.1",
    "kubernetes==31.0.0",
    "psycopg2-binary==2.9.10",
    "azure-identity==1.19.0",
    "langchain-community==0.3.12",
    "SQLAlchemy==2.0.36",
    "huggingface_hub==0.26.5",
    "ibm-watsonx-ai==1.1.24",
    "certifi==2024.8.30",
    "cryptography==44.0.0",
    "urllib3==2.2.3",
    "nltk==3.9.1",
    "aiohttp==3.11.10",
    "zipp==3.21.0",
    "jinja2==3.1.4",
    "scikit-learn==1.5.2",
    "starlette==0.41.3",
    "tqdm==4.67.1",
    "findpython==0.6.2",
    "filelock==3.16.1",
    "ffmpy==0.4.0",
    "virtualenv==20.28.0",
    "msgpack==1.1.0",
    "gradio==5.9.0",
    "black==24.10.0",
    "fastparquet==2024.11.0",  # Required for model evaluation (runtime, if parquet qna file is used)
    "mypy==1.13.0",
    "pytest==8.3.4",
    "pytest-cov==6.0.0",
    "pytest_asyncio==0.24.0",
    "pydantic==2.10.3",
    "rouge-score==0.1.2",  # Required for model evaluation
    "ruff==0.8.3",
    "bandit==1.8.0",
    "types-requests==2.32.0.20241016",
    "gradio==5.9.0",
    "boto3==1.35.81",
    "boto3==1.35.70",
    "reportportal-client==5.5.10",
    "pytest-reportportal==5.4.5",
    "pytest-benchmark==5.1.0",
]
requires-python = ">=3.11.1,<=3.12.8"
readme = "README.md"
license = {file = "LICENSE"}

[project.urls]
Homepage = "https://github.com/openshift/lightspeed-service"
Issues = "https://github.com/openshift/lightspeed-service/issues"

[tool.pdm.scripts]
start = "pdm run make run"
test = "pdm run make test"
test-unit = "pdm run make test-unit"
test-integration = "pdm run make test-integration"
test-e2e = "pdm run make test-e2e"
coverage-report = "pdm run make coverage-report"
unit-tests-coverage-report = "pdm run make unit-tests-coverage-report"
integration-tests-coverage-report = "pdm run make integration-tests-coverage-report"
check-types = "pdm run make check-types"
generate-schema = "pdm run make schema"
security-check = "pdm run make security-check"
benchmarks = "pdm run make benchmarks"
requirements = "pdm run make requirements.txt"
version = "pdm run make print-version"

[tool.setuptools]
packages = ["ols"]

[tool.pylint."MESSAGES CONTROL"]
good-names = ["e"]
disable = ["W1203", "C0103", "C0301", "C0302", "E0602", "E0611", "E1101", "R0902", "R0903", "R0913", "R0914", "W0102", "W0212", "W0511", "W0613", "W0621", "W0622", "W0707", "W0718", "W0719", "E0401", "R0801", "R0917"]<|MERGE_RESOLUTION|>--- conflicted
+++ resolved
@@ -80,15 +80,9 @@
     "openai==1.57.4",
     "pyarrow==18.0.0",
     "ibm-generative-ai==3.0.0",
-<<<<<<< HEAD
-    "ibm-cos-sdk==2.13.6",
+    "ibm-cos-sdk==2.14.0",
     "langchain-openai==0.2.12",
-    "pydantic==2.10.1",
-=======
-    "ibm-cos-sdk==2.14.0",
-    "langchain-openai==0.2.9",
     "pydantic==2.10.3",
->>>>>>> 13699ac3
     "setuptools==75.6.0",
     "prometheus-client==0.21.1",
     "kubernetes==31.0.0",
